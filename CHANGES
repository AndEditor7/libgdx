--- conflicted
+++ resolved
@@ -10,12 +10,9 @@
 - Added orientation to Box2D Transform class, see https://github.com/libgdx/libgdx/pull/3308
 - Added system cursors to GWT, fix 'Ibeam' system cursor not working on LWJGL3.
 - Added experimental AndroidApplicationConfiguration#useGL30 and IOSApplicationConfiguration#useGL30 for testing OpenGL ES 3.0 support on mobile devices, do not use in production.
-<<<<<<< HEAD
 - API Addition: GestureDetector#pinchStop() called when no longer pinching.
-=======
 - Fix broken kerning for FreeType fonts, see https://github.com/libgdx/libgdx/pull/3756
 - Added ARM64 and x86_64 binaries for Android
->>>>>>> e33b71f0
 
 [1.8.0]
 - API Change: Rewrote FreeType shadow rendering (much better).
