--- conflicted
+++ resolved
@@ -21,12 +21,9 @@
 - Fixed incorrect ScrollPane#scrollTo.
 - Fix: Throw an exception when maximum Attribute count is reached to prevent silent failure.
 - API Fix: The cursor can now be catched on Android.
-<<<<<<< HEAD
 - LWJGL3 Fix: Stereo audio can now be played on mono output devices. This may also improve downmixing to stereo and upmixing to surround.
-=======
 - API Addition: Added CheckBox#getImageDrawable.
 - FIX: HexagonalTiledMapRenderer now displays maps with the correct stagger index.
->>>>>>> 6c5761f6
 
 [1.11.0]
 - [BREAKING CHANGE] iOS: Increased min supported iOS version to 9.0. Update your Info.plist file if necessary.
