[1.0.0]
- Vector implementations no longer use squared value for margin comparisons, see: isZero(float margin), isUnit(float margin).
- Vector2 now has isUnit and isZero methods (copied from Vector3)
- Added new headless backend for server applications
- Support 'scaledSize' as a json skin data value for BitmapFont
- Added setAlpha(float a) method to Sprite class
- Added Input.Keys.toString(int keycode) and Input.Keys.valueOf(String keyname) methods
- Added Immersive Mode support to Android backend
- Added userObject to Actor in scene2d, allowing for custom data storage
- Altered Android's hide status bar behavior
- Changed the way wakelocks are implemented. You no longer need any special permissions for the libgdx wakelock
- BitmapFontCache setColor changes to match SpriteBatch and friends. http://www.badlogicgames.com/forum/viewtopic.php?f=23&t=12112
- Changed ParticleEffect: the ParticleEffect.save method now takes a Writer instead of a File
- TexturePacker2 renamed to TexturePacker, added grid and scaling settings.
- Added support for custom prefrences on the desktop backends.
- Fixed double resume calls on iOS.
- Android Music no longer throws exceptions if MediaPlayer is null.
<<<<<<< HEAD
- PolygonSpriteBatch implements Batch.
- New scene2d actions: EventAction, CountdownEventAction.

=======
- Update GWT/HTML5 Backend to GWT 2.6.0
>>>>>>> 08bd24a0
[0.9.9]
- added setCursorImage method to Input interface to support custom mouse cursors on the desktop
- removed Xamarin backend, see http://www.badlogicgames.com/wordpress/?p=3213
- added Select class for selecting kth ordered statistic from arrays (see Array.selectRanked() method)
- refactored Box2D to use badlogic Arrays instead of java.util.ArrayLists
- MipMapGenerator methods now don't take disposePixmap argument anymore
- added GLTexture, base class for all textures, encapsulates target (2d, cubemap, ...)
- added CubeMap, 6 sided texture
- changed TextureData#consumeCompressedData, takes target now
- added RoboVM backend jar and native libs (libObjectAL, libgdx, in ios/ folder of distribution)
- added RoboVM backend to build
- changed Bullet wrapper API, see http://www.badlogicgames.com/wordpress/?p=3150
- changed MusicLoader and SoundLoader to be asynchronous loaders
- changed behaviour of Net#sendHttpRequest() so HttpResponseListener#handleHttpResponse() callback is executed in worker thread instead of main thread
- added Bresenham2, for drawing lines on an integer 2D grid
- added GridPoint2 and GridPoint3, representing integer points in a 2D or 3D grid
- added attribute location caching for VertexData/Mesh. Hand vertex attribs to a ShaderProgram, get back int[], pass that to Mesh
- added Android x86 builds, removed libandroidgl20.so, it's now build as part of gdx-core for Android
- changed method signature on Box2D World#getBodies and World#getJoints, pass in an Array to fill
- removed glGetShaderSource from GL20, use ShaderProgram#getVertexShaderSource/getFragmentShaderSource instead
- added reflection api
- added AsynchExecutor, execute tasks asynchronously. Used for GWT mainly.
- removed FileHandle#file(), has no business in there.
- removed box2deditor
- removed custom typedarrays in gwt backend
- added classpath files support for gwt backend (limited)
- moved AndroidWallpaperListener to Android Backend
- added new VertexAttribute Usage flags, bone weight, tangent, binormal. previously encoded as Usage.Generic. Also
  added field "unit" to VertexAttribute, used by texture coordinates and bone weights to specify index/unit.
- setup-ui template for iOS disables pngcrush, also updated wiki iOS article
- add Pixmap#fillTriangle via jni gdx2d_fill_triangle() to fill a triangle based on its vertices.
- add asynchronous download with continuous progress feedback to GWT asset preloader, see https://github.com/libgdx/libgdx/pull/409?w=1
- add capability to add/exclude package/classes GWT Reflection system, see https://github.com/libgdx/libgdx/pull/409?w=1
- add updated gdx-tiled-preprocessor, generate one single TextureAtlas for all the specified Tiled maps, see http://www.badlogicgames.com/forum/viewtopic.php?f=17&t=8911
- maps API, add new AtlasTiledMapLoader for loading maps produced by the tiled preprocessor tool
- ImageProcessor, TexturePacker2 now accepts BufferedImage objects as input
- TexturePacker2 now avoids duplicated aliases
- Updated to LWJGL 2.9.0
- refactored JSON API, see http://www.badlogicgames.com/wordpress/?p=2993
- Updated Box2D to the latest trunk. Body#applyXXX methods now take an additional boolean parameter.
- TmxMapLoader has a flag in Parameters that lets you specify whether to generate mipmaps
- Animation#isAnimationFinished was fixed to behave as per javadocs (ignores looping)
- remove GLU interface and implementations. Use Matrix4 et al instead. see http://www.badlogicgames.com/wordpress/?p=2886
- new maps API, see http://www.badlogicgames.com/wordpress/?p=2870
- removed static public tmp Vector2 instances, manage such temporary vars yourself, see http://www.badlogicgames.com/wordpress/?p=2840
- changed Scene2D Group#clear(), see http://www.badlogicgames.com/wordpress/?p=2837
- changed the build system, natives are now fetched from the build server, see http://www.badlogicgames.com/wordpress/?p=2821
- freetype extension supported on iOS, see http://www.badlogicgames.com/wordpress/?p=2819
- changed ShapeRenderer API, see http://www.badlogicgames.com/wordpress/?p=2809
- changed Actions.add to addAction, changed parameter order, and added removeAction, addListener, removeListener
- Box2d joints now allow for user data
- Changes to Intersector, Circle, Rectangle and BoundingBox for consistency in #overlap, #intersect and #contains methods, see https://github.com/libgdx/libgdx/pull/312
- Removed LwjglApplicationConfiguration CPU sync. Added foreground and background target framerate.
- scene2d, no longer use getters/setters internally for Actor x, y, width, height, scalex, scaley and rotation.
- Array, detect nested iterator usage and throw exception.
- Added getVolume to Music class and Android, IOS and GWT backends
- 1381, fixed JSON parsing of longs. In addition to Float, it now parses Long if no decimal point is found.
- Changed Array constructors that took an array to have offset and count
- scene2d, Actor parentToLocalCoordinates and localToParentCoordinates refactoring, see http://www.badlogicgames.com/forum/viewtopic.php?p=40441#p40441
- scene2d, Action#setActor no longer calls reset if the Action has no pool. This allows non-pooled actions to be add and removed from actors, restarted, and reused.
- ScrollBar#setForceOverscroll renamed to setForceScroll, as it affects more than just overscroll.
- ArrayMap#addAll renamed to putAll to match the other maps.
- Added ObjectSet and IntSet.
- Added completion listener to Music.
- Added Music#setPan.
- Sound#play and Sound#loop on Android now return -1 on failure, to match other backends.
- DelegateAction subclasses need to implement delegate() instead of act(). http://www.badlogicgames.com/forum/viewtopic.php?p=43576#p43576
- Added pause and resume methods to Sound.
- Changed AssetErrorListener#error to have AssetDescriptor to enable access to parameters of failed asset.
- Changed SelectBoxStyle to have ScrollPaneStyle and ListStyle for fully customizing the drop down list. http://www.badlogicgames.com/wordpress/?p=3110
- AssetLoader now takes a FileHandle that is the resolved file name. The AssetLoader no longer has to resolve the file name, so we can prevent it from being resolved twice.
- Rewrote EarClippingTriangulator to not allocate (no more Vector2s).
- Added ParticleEffectLoader to make AssetManager load ParticleEffects
- Added GeometryUtils, more Intersector functions, DelaunayTriangulator, ConvexHull.
- Added getBoundingBox to ParticleEffect
- EarClippingTriangulator changed to return triangle indices.
- PolygonSpriteBatch and friends refactored to use triangle indices.
- Added add(T, float), remove(int), remove(T) and clear() methods to BinaryHeap
- Bitmap Font changes:
	- FreeTypeFontGenerator allows you to specify the PixmapPacker now, to create an atlas with many different fonts (see FreeTypePackTest)
	- BitmapFont, BitmapFontCache and FreeTypeFontGenerator now support fonts with multiple texture pages. (see BitmapFontTest and FreeTypePackTest)
	- BitmapFontData.imagePath and getImagePath() is depreacted, use imagePaths[] and getImagePath(int) instead
	- Added two BitmapFont constructors for convenience; no need to specify flip boolean
	- Added getCache() to BitmapFont, for expert users who wish to use the BitmapFontCache (see BitmapFontTest)
	- FreeTypeFontGenerator now includes setMaxTextureSize and getMaxTextureSize to cap the generated glyph atlas size (default 1024)
- added render-hooks beginRender() and endRender() to BatchTiledMapRenderer
- Added panStop to GestureListener interface.
- ScissorStack#calculateScissors changed to take viewport, enabling it to work with glViewport.
- Added Bits#getAndClear, Bits#getAndSet and Bits#containsAll
- Added setX and setY to TextureAtlas.AtlasSprite so it matches expected behavior

[0.9.8]
- see http://www.badlogicgames.com/wordpress/?p=2791

[0.9.7]
- see http://www.badlogicgames.com/wordpress/?p=2664

[0.9.6]
- see http://www.badlogicgames.com/wordpress/?p=2513<|MERGE_RESOLUTION|>--- conflicted
+++ resolved
@@ -15,13 +15,9 @@
 - Added support for custom prefrences on the desktop backends.
 - Fixed double resume calls on iOS.
 - Android Music no longer throws exceptions if MediaPlayer is null.
-<<<<<<< HEAD
 - PolygonSpriteBatch implements Batch.
 - New scene2d actions: EventAction, CountdownEventAction.
-
-=======
 - Update GWT/HTML5 Backend to GWT 2.6.0
->>>>>>> 08bd24a0
 [0.9.9]
 - added setCursorImage method to Input interface to support custom mouse cursors on the desktop
 - removed Xamarin backend, see http://www.badlogicgames.com/wordpress/?p=3213
