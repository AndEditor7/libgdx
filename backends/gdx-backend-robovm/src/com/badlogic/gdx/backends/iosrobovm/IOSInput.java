--- conflicted
+++ resolved
@@ -42,15 +42,12 @@
 import org.robovm.apple.uikit.UITextSpellCheckingType;
 import org.robovm.apple.uikit.UITouch;
 import org.robovm.apple.uikit.UITouchPhase;
-<<<<<<< HEAD
-=======
 import org.robovm.objc.ObjCClass;
 import org.robovm.objc.annotation.Method;
 import org.robovm.rt.VM;
 import org.robovm.rt.bro.NativeObject;
 import org.robovm.rt.bro.annotation.MachineSizedUInt;
 import org.robovm.rt.bro.annotation.Pointer;
->>>>>>> fcb9c3d1
 
 import com.badlogic.gdx.Input;
 import com.badlogic.gdx.InputProcessor;
@@ -62,8 +59,6 @@
 public class IOSInput implements Input {
 	static final int MAX_TOUCHES = 20;
 
-<<<<<<< HEAD
-=======
 	static {
 		// HACK: Make sure UITouch has been registered
 		ObjCClass.getByType(UITouch.class);
@@ -94,7 +89,6 @@
 	private static final NSObjectWrapper<UITouch> UI_TOUCH_WRAPPER = new NSObjectWrapper<UITouch>(UITouch.class);
 	private static final NSObjectWrapper<UIAcceleration> UI_ACCELERATION_WRAPPER = new NSObjectWrapper<UIAcceleration>(UIAcceleration.class);
 
->>>>>>> fcb9c3d1
 	IOSApplication app;
 	IOSApplicationConfiguration config;
 	int[] deltaX = new int[MAX_TOUCHES];
@@ -107,7 +101,7 @@
 	boolean justTouched = false;
 	Pool<TouchEvent> touchEventPool = new Pool<TouchEvent>() {
 		@Override
-		protected TouchEvent newObject () {
+		protected TouchEvent newObject() {
 			return new TouchEvent();
 		}
 	};
@@ -118,45 +112,34 @@
 	// We need to hold on to the reference to this delegate or else its
 	// ObjC peer will get released when the Java peer is GCed.
 	UIAccelerometerDelegate accelerometerDelegate;
-
-	public IOSInput (IOSApplication app) {
+	
+	public IOSInput(IOSApplication app) {
 		this.app = app;
 		this.config = app.config;
 	}
-
-	void setupPeripherals () {
+	
+	void setupPeripherals() {
 		setupAccelerometer();
 		setupCompass();
 	}
 
 	private void setupCompass () {
-		if (config.useCompass) {
+		if(config.useCompass) {
 			// FIXME implement compass
 		}
 	}
 
-	private void setupAccelerometer () {
-		if (config.useAccelerometer) {
+	private void setupAccelerometer() {
+		if(config.useAccelerometer) {
 			accelerometerDelegate = new UIAccelerometerDelegateAdapter() {
 
-<<<<<<< HEAD
-				@Override
-				public void didAccelerate (UIAccelerometer accelerometer, UIAcceleration values) {
-=======
 				@Method(selector = "accelerometer:didAccelerate:")
 				public void didAccelerate (UIAccelerometer accelerometer, @Pointer long valuesPtr) {
 					UIAcceleration values = UI_ACCELERATION_WRAPPER.wrap(valuesPtr);
->>>>>>> fcb9c3d1
 					float x = (float)values.getX() * 10;
 					float y = (float)values.getY() * 10;
 					float z = (float)values.getZ() * 10;
 
-<<<<<<< HEAD
-					UIInterfaceOrientation orientation = app.graphics.viewController != null ? app.graphics.viewController
-						.getInterfaceOrientation() : UIApplication.getSharedApplication().getStatusBarOrientation();
-
-=======
->>>>>>> fcb9c3d1
 					acceleration[0] = -x;
 					acceleration[1] = -y;
 					acceleration[2] = -z;
@@ -168,110 +151,110 @@
 	}
 
 	@Override
-	public float getAccelerometerX () {
+	public float getAccelerometerX() {
 		return acceleration[0];
 	}
 
 	@Override
-	public float getAccelerometerY () {
+	public float getAccelerometerY() {
 		return acceleration[1];
 	}
 
 	@Override
-	public float getAccelerometerZ () {
+	public float getAccelerometerZ() {
 		return acceleration[2];
 	}
 
 	@Override
-	public float getAzimuth () {
+	public float getAzimuth() {
 		// FIXME implement this
 		return 0;
 	}
 
 	@Override
-	public float getPitch () {
+	public float getPitch() {
 		// FIXME implement this
 		return 0;
 	}
 
 	@Override
-	public float getRoll () {
+	public float getRoll() {
 		// FIXME implement this
 		return 0;
 	}
 
 	@Override
-	public void getRotationMatrix (float[] matrix) {
-		// FIXME implement this
-	}
-
-	@Override
-	public int getX () {
+	public void getRotationMatrix(float[] matrix) {
+		// FIXME implement this
+	}
+
+	@Override
+	public int getX() {
 		return touchX[0];
 	}
 
 	@Override
-	public int getX (int pointer) {
+	public int getX(int pointer) {
 		return touchX[pointer];
 	}
 
 	@Override
-	public int getDeltaX () {
+	public int getDeltaX() {
 		return deltaX[0];
 	}
 
 	@Override
-	public int getDeltaX (int pointer) {
+	public int getDeltaX(int pointer) {
 		return deltaX[pointer];
 	}
 
 	@Override
-	public int getY () {
+	public int getY() {
 		return touchY[0];
 	}
 
 	@Override
-	public int getY (int pointer) {
+	public int getY(int pointer) {
 		return touchY[pointer];
 	}
 
 	@Override
-	public int getDeltaY () {
+	public int getDeltaY() {
 		return deltaY[0];
 	}
 
 	@Override
-	public int getDeltaY (int pointer) {
+	public int getDeltaY(int pointer) {
 		return deltaY[pointer];
 	}
 
 	@Override
-	public boolean isTouched () {
+	public boolean isTouched() {
 		return touchDown[0] != 0;
 	}
 
 	@Override
-	public boolean justTouched () {
+	public boolean justTouched() {
 		return justTouched;
 	}
 
 	@Override
-	public boolean isTouched (int pointer) {
+	public boolean isTouched(int pointer) {
 		return touchDown[pointer] != 0;
 	}
 
 	@Override
-	public boolean isButtonPressed (int button) {
+	public boolean isButtonPressed(int button) {
 		return button == Buttons.LEFT && numTouched > 0;
 	}
 
 	@Override
-	public boolean isKeyPressed (int key) {
+	public boolean isKeyPressed(int key) {
 		return false;
 	}
 
 	@Override
-	public void getTextInput (TextInputListener listener, String title, String text) {
+	public void getTextInput(TextInputListener listener, String title, String text) {
 		final UIAlertView uiAlertView = buildUIAlertView(listener, title, text, null);
 		uiAlertView.show();
 	}
@@ -281,7 +264,7 @@
 	// see: http://www.badlogicgames.com/forum/viewtopic.php?f=17&t=11788
 
 	private class HiddenTextField extends UITextField {
-		public HiddenTextField (CGRect frame) {
+		public HiddenTextField(CGRect frame) {
 			super(frame);
 
 			setKeyboardType(UIKeyboardType.Default);
@@ -293,18 +276,18 @@
 		}
 
 		@Override
-		public void deleteBackward () {
+		public void deleteBackward() {
 			app.input.inputProcessor.keyTyped((char)8);
 			super.deleteBackward();
 		}
 	}
 
 	private UITextField textfield = null;
-	private final UITextFieldDelegate textDelegate = new UITextFieldDelegateAdapter() {
+	private UITextFieldDelegate textDelegate = new UITextFieldDelegateAdapter() {
 		@Override
-		public boolean shouldChangeCharacters (UITextField textField, NSRange range, String string) {
+		public boolean shouldChangeCharacters(UITextField textField, NSRange range, String string) {
 			for (int i = 0; i < range.length(); i++) {
-				app.input.inputProcessor.keyTyped((char)8);
+				app.input.inputProcessor.keyTyped((char) 8);
 			}
 
 			if (string.isEmpty()) {
@@ -322,33 +305,34 @@
 		}
 
 		@Override
-		public boolean shouldEndEditing (UITextField textField) {
-			// Text field needs to have at least one symbol - so we can use backspace
+		public boolean shouldEndEditing(UITextField textField) {
+			//Text field needs to have at least one symbol - so we can use backspace
 			textField.setText("x");
 
 			return true;
 		}
 
 		@Override
-		public boolean shouldReturn (UITextField textField) {
+		public boolean shouldReturn(UITextField textField) {
 			textField.resignFirstResponder();
 			return false;
 		}
 	};
 
-	@Override
-	public void setOnscreenKeyboardVisible (boolean visible) {
+
+	@Override
+	public void setOnscreenKeyboardVisible(boolean visible) {
 		if (textfield == null) {
-			// Making simple textField
+			//Making simple textField
 			textfield = new UITextField(new CGRect(10, 10, 100, 50));
-			// Setting parameters
+			//Setting parameters
 			textfield.setKeyboardType(UIKeyboardType.Default);
 			textfield.setReturnKeyType(UIReturnKeyType.Done);
 			textfield.setAutocapitalizationType(UITextAutocapitalizationType.None);
 			textfield.setAutocorrectionType(UITextAutocorrectionType.No);
 			textfield.setSpellCheckingType(UITextSpellCheckingType.No);
 			textfield.setHidden(true);
-			// Text field needs to have at least one symbol - so we can use backspace
+			//Text field needs to have at least one symbol - so we can use backspace
 			textfield.setText("x");
 			app.getUIViewController().getView().addSubview(textfield);
 		}
@@ -362,7 +346,7 @@
 
 	// Issue 773 indicates this may solve a premature GC issue
 	UIAlertViewDelegate delegate;
-
+	
 	/** Builds an {@link UIAlertView} with an added {@link UITextField} for inputting text.
 	 * @param listener Text input listener
 	 * @param title Dialog title
@@ -406,105 +390,96 @@
 	}
 
 	@Override
-	public void getPlaceholderTextInput (TextInputListener listener, String title, String placeholder) {
+	public void getPlaceholderTextInput(TextInputListener listener, String title, String placeholder) {
 		final UIAlertView uiAlertView = buildUIAlertView(listener, title, null, placeholder);
 		uiAlertView.show();
 	}
 
 	@Override
-	public void vibrate (int milliseconds) {
-		// FIXME implement this
-	}
-
-	@Override
-	public void vibrate (long[] pattern, int repeat) {
-		// FIXME implement this
-	}
-
-	@Override
-	public void cancelVibrate () {
-		// FIXME implement this
-	}
-
-	@Override
-	public long getCurrentEventTime () {
+	public void vibrate(int milliseconds) {
+		// FIXME implement this
+	}
+
+	@Override
+	public void vibrate(long[] pattern, int repeat) {
+		// FIXME implement this
+	}
+
+	@Override
+	public void cancelVibrate() {
+		// FIXME implement this
+	}
+
+	@Override
+	public long getCurrentEventTime() {
 		return currentEvent.timestamp;
 	}
 
 	@Override
-	public void setCatchBackKey (boolean catchBack) {
-	}
-
-	@Override
-	public void setCatchMenuKey (boolean catchMenu) {
-	}
-
-	@Override
-	public void setInputProcessor (InputProcessor processor) {
+	public void setCatchBackKey(boolean catchBack) {
+	}
+
+	@Override
+	public void setCatchMenuKey(boolean catchMenu) {
+	}
+
+	@Override
+	public void setInputProcessor(InputProcessor processor) {
 		this.inputProcessor = processor;
 	}
 
 	@Override
-	public InputProcessor getInputProcessor () {
+	public InputProcessor getInputProcessor() {
 		return inputProcessor;
 	}
 
 	@Override
-	public boolean isPeripheralAvailable (Peripheral peripheral) {
-		if (peripheral == Peripheral.Accelerometer && config.useAccelerometer) return true;
-		if (peripheral == Peripheral.MultitouchScreen) return true;
-		if (peripheral == Peripheral.OnscreenKeyboard) return true;
-		// FIXME implement this
-// if(peripheral == Peripheral.Compass) return true;
-
+	public boolean isPeripheralAvailable(Peripheral peripheral) {
+		if(peripheral == Peripheral.Accelerometer && config.useAccelerometer) return true;
+		if(peripheral == Peripheral.MultitouchScreen) return true;
+		// FIXME implement this (not sure if possible)
+//		if(peripheral == Peripheral.OnscreenKeyboard) return true;
+		// FIXME implement this
+//		if(peripheral == Peripheral.Compass) return true;
+		
 		return false;
 	}
 
 	@Override
-	public int getRotation () {
-		UIInterfaceOrientation orientation = app.graphics.viewController != null ? app.graphics.viewController
-			.getInterfaceOrientation() : UIApplication.getSharedApplication().getStatusBarOrientation();
+	public int getRotation() {
+		UIInterfaceOrientation orientation = app.graphics.viewController != null 
+					? app.graphics.viewController.getInterfaceOrientation() 
+					: UIApplication.getSharedApplication().getStatusBarOrientation();
 		// we measure orientation counter clockwise, just like on Android
-		if (orientation == UIInterfaceOrientation.Portrait) return 0;
-		if (orientation == UIInterfaceOrientation.LandscapeLeft) return 270;
-		if (orientation == UIInterfaceOrientation.PortraitUpsideDown) return 180;
-		if (orientation == UIInterfaceOrientation.LandscapeRight) return 90;
+		if(orientation == UIInterfaceOrientation.Portrait) return 0;
+		if(orientation == UIInterfaceOrientation.LandscapeLeft) return 270;
+		if(orientation == UIInterfaceOrientation.PortraitUpsideDown) return 180;
+		if(orientation == UIInterfaceOrientation.LandscapeRight) return 90;
 		return 0;
 	}
 
 	@Override
-	public Orientation getNativeOrientation () {
+	public Orientation getNativeOrientation() {
 		return Orientation.Portrait;
 	}
 
 	@Override
-	public void setCursorCatched (boolean catched) {
-	}
-
-	@Override
-	public boolean isCursorCatched () {
+	public void setCursorCatched(boolean catched) {
+	}
+
+	@Override
+	public boolean isCursorCatched() {
 		return false;
 	}
 
 	@Override
-	public void setCursorPosition (int x, int y) {
-	}
-
-	@Override
-	public void setCursorImage (Pixmap pixmap, int xHotspot, int yHotspot) {
-	}
-
-<<<<<<< HEAD
-	public void touchDown (NSSet<UITouch> touches, UIEvent event) {
-		toTouchEvents(touches, event);
-	}
-
-	public void touchUp (NSSet<UITouch> touches, UIEvent event) {
-		toTouchEvents(touches, event);
-	}
-
-	public void touchMoved (NSSet<UITouch> touches, UIEvent event) {
-=======
+	public void setCursorPosition(int x, int y) {
+	}
+
+  @Override
+  public void setCursorImage(Pixmap pixmap, int xHotspot, int yHotspot) {
+  }
+
 	public void touchDown (long touches, UIEvent event) {
 		toTouchEvents(touches, event);
 	}
@@ -514,27 +489,27 @@
 	}
 
 	public void touchMoved (long touches, UIEvent event) {
->>>>>>> fcb9c3d1
 		toTouchEvents(touches, event);
 	}
-
-	void processEvents () {
-		synchronized (touchEvents) {
+	
+	void processEvents() {
+		synchronized(touchEvents) {
 			justTouched = false;
-			for (TouchEvent event : touchEvents) {
+			for(TouchEvent event: touchEvents) {
 				currentEvent = event;
-				switch (event.phase) {
+				switch(event.phase) {
 				case Began:
-					if (inputProcessor != null) inputProcessor.touchDown(event.x, event.y, event.pointer, Buttons.LEFT);
-					if (numTouched == 1) justTouched = true;
+					if(inputProcessor != null) inputProcessor.touchDown(event.x, event.y, event.pointer, Buttons.LEFT);
+					if(numTouched == 1)
+						justTouched = true;
 					break;
 				case Cancelled:
 				case Ended:
-					if (inputProcessor != null) inputProcessor.touchUp(event.x, event.y, event.pointer, Buttons.LEFT);
+					if(inputProcessor != null) inputProcessor.touchUp(event.x, event.y, event.pointer, Buttons.LEFT);
 					break;
 				case Moved:
 				case Stationary:
-					if (inputProcessor != null) inputProcessor.touchDragged(event.x, event.y, event.pointer);
+					if(inputProcessor != null) inputProcessor.touchDragged(event.x, event.y, event.pointer);
 					break;
 				}
 			}
@@ -542,18 +517,18 @@
 			touchEvents.clear();
 		}
 	}
-
-	private int getFreePointer () {
-		for (int i = 0; i < touchDown.length; i++) {
-			if (touchDown[i] == 0) return i;
+	
+	private int getFreePointer() {
+		for(int i = 0; i < touchDown.length; i++) {
+			if(touchDown[i] == 0) return i;
 		}
 		throw new GdxRuntimeException("Couldn't find free pointer id!");
 	}
-
-	private int findPointer (UITouch touch) {
+	
+	private int findPointer(UITouch touch) {
 		long ptr = touch.getHandle();
-		for (int i = 0; i < touchDown.length; i++) {
-			if (touchDown[i] == ptr) return i;
+		for(int i = 0; i < touchDown.length; i++) {
+			if(touchDown[i] == ptr) return i;
 		}
 		throw new GdxRuntimeException("Couldn't find pointer id for touch event!");
 	}
@@ -578,57 +553,38 @@
 			long touchHandle = NSArrayExtensions.objectAtIndex$(array, i);
 			UITouch touch = UI_TOUCH_WRAPPER.wrap(touchHandle);
 			CGPoint loc = touch.getLocation(touch.getView());
-<<<<<<< HEAD
-			synchronized (touchEvents) {
-=======
 			synchronized(touchEvents) {
 				UITouchPhase phase = touch.getPhase();
->>>>>>> fcb9c3d1
 				TouchEvent event = touchEventPool.obtain();
 				event.x = (int)(loc.x() * app.displayScaleFactor);
 				event.y = (int)(loc.y() * app.displayScaleFactor);
 				event.phase = phase;
 				event.timestamp = (long)(touch.getTimestamp() * 1000000000);
 				touchEvents.add(event);
-<<<<<<< HEAD
-
-				if (touch.getPhase() == UITouchPhase.Began) {
-=======
 				
 				if(phase == UITouchPhase.Began) {
->>>>>>> fcb9c3d1
 					event.pointer = getFreePointer();
-					touchDown[event.pointer] = (int)touch.getHandle();
+					touchDown[event.pointer] = (int) touch.getHandle();
 					touchX[event.pointer] = event.x;
 					touchY[event.pointer] = event.y;
 					deltaX[event.pointer] = 0;
-					deltaY[event.pointer] = 0;
+					deltaY[event.pointer] = 0; 
 					numTouched++;
 				}
-<<<<<<< HEAD
-
-				if (touch.getPhase() == UITouchPhase.Moved || touch.getPhase() == UITouchPhase.Stationary) {
-=======
 				
 				if(phase == UITouchPhase.Moved ||
 					phase == UITouchPhase.Stationary) {
->>>>>>> fcb9c3d1
 					event.pointer = findPointer(touch);
 					deltaX[event.pointer] = event.x - touchX[event.pointer];
-					deltaY[event.pointer] = event.y - touchY[event.pointer];
+					deltaY[event.pointer] = event.y - touchY[event.pointer]; 
 					touchX[event.pointer] = event.x;
 					touchY[event.pointer] = event.y;
 				}
-<<<<<<< HEAD
-
-				if (touch.getPhase() == UITouchPhase.Cancelled || touch.getPhase() == UITouchPhase.Ended) {
-=======
 				
 				if(phase == UITouchPhase.Cancelled ||
 					phase == UITouchPhase.Ended) {
->>>>>>> fcb9c3d1
 					event.pointer = findPointer(touch);
-					touchDown[event.pointer] = 0;
+					touchDown[event.pointer] = 0; 
 					touchX[event.pointer] = event.x;
 					touchY[event.pointer] = event.y;
 					deltaX[event.pointer] = 0;
@@ -638,7 +594,7 @@
 			}
 		}
 	}
-
+	
 	static class TouchEvent {
 		UITouchPhase phase;
 		long timestamp;
