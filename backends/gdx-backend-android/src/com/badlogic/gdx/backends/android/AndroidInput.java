package com.badlogic.gdx.backends.android;

import android.view.MotionEvent;
import android.view.View;
<<<<<<< HEAD
import com.badlogic.gdx.Input;
=======
import android.view.View.OnGenericMotionListener;
import android.view.View.OnKeyListener;
import android.view.View.OnTouchListener;
import android.view.WindowManager;
import android.view.inputmethod.InputMethodManager;
import android.widget.EditText;
import com.badlogic.gdx.Application;
import com.badlogic.gdx.Gdx;
import com.badlogic.gdx.Graphics.DisplayMode;
import com.badlogic.gdx.Input;
import com.badlogic.gdx.InputProcessor;
import com.badlogic.gdx.utils.IntSet;
import com.badlogic.gdx.utils.Pool;

import java.util.ArrayList;
import java.util.Arrays;
import java.util.List;

/** An implementation of the {@link Input} interface for Android.
 * 
 * @author mzechner */
/** @author jshapcot */
public class AndroidInput implements Input, OnKeyListener, OnTouchListener, OnGenericMotionListener
{
	static class KeyEvent {
		static final int KEY_DOWN = 0;
		static final int KEY_UP = 1;
		static final int KEY_TYPED = 2;

		long timeStamp;
		int type;
		int keyCode;
		char keyChar;
	}

	static class TouchEvent {
		static final int TOUCH_DOWN = 0;
		static final int TOUCH_UP = 1;
		static final int TOUCH_DRAGGED = 2;
		static final int TOUCH_SCROLLED = 3;
		static final int TOUCH_MOVED = 4;

		long timeStamp;
		int type;
		int x;
		int y;
		int scrollAmount;
		int button;
		int pointer;
	}

	Pool<KeyEvent> usedKeyEvents = new Pool<KeyEvent>(16, 1000) {
		protected KeyEvent newObject () {
			return new KeyEvent();
		}
	};

	Pool<TouchEvent> usedTouchEvents = new Pool<TouchEvent>(16, 1000) {
		protected TouchEvent newObject () {
			return new TouchEvent();
		}
	};

	public static final int NUM_TOUCHES = 20;
	public static final int SUPPORTED_KEYS = 260;
	
	ArrayList<OnKeyListener> keyListeners = new ArrayList();
	ArrayList<KeyEvent> keyEvents = new ArrayList();
	ArrayList<TouchEvent> touchEvents = new ArrayList();
	int[] touchX = new int[NUM_TOUCHES];
	int[] touchY = new int[NUM_TOUCHES];
	int[] deltaX = new int[NUM_TOUCHES];
	int[] deltaY = new int[NUM_TOUCHES];
	boolean[] touched = new boolean[NUM_TOUCHES];
	int[] button = new int[NUM_TOUCHES];
	int[] realId = new int[NUM_TOUCHES];
	float[] pressure = new float[NUM_TOUCHES];
	final boolean hasMultitouch;
	private int keyCount = 0;
	private boolean[] keys = new boolean[SUPPORTED_KEYS];
	private boolean keyJustPressed = false;
	private boolean[] justPressedKeys = new boolean[SUPPORTED_KEYS];
	private boolean[] justPressedButtons = new boolean[NUM_TOUCHES];
	private SensorManager manager;
	public boolean accelerometerAvailable = false;
	protected final float[] accelerometerValues = new float[3];
	public boolean gyroscopeAvailable = false;
	protected final float[] gyroscopeValues = new float[3];
	private String text = null;
	private TextInputListener textListener = null;
	private Handler handle;
	final Application app;
	final Context context;
	protected final AndroidTouchHandler touchHandler;
	private int sleepTime = 0;
	private IntSet keysToCatch = new IntSet();
	protected final Vibrator vibrator;
	private boolean compassAvailable = false;
	private boolean rotationVectorAvailable = false;
	boolean keyboardAvailable;
	protected final float[] magneticFieldValues = new float[3];
	protected final float[] rotationVectorValues = new float[3];
	private float azimuth = 0;
	private float pitch = 0;
	private float roll = 0;
	private float inclination = 0;
	private boolean justTouched = false;
	private InputProcessor processor;
	private final AndroidApplicationConfiguration config;
	protected final Orientation nativeOrientation;
	private long currentEventTimeStamp = 0;
	private final AndroidOnscreenKeyboard onscreenKeyboard;

	private SensorEventListener accelerometerListener;
	private SensorEventListener gyroscopeListener;
	private SensorEventListener compassListener;
	private SensorEventListener rotationVectorListener;

	ArrayList<OnGenericMotionListener> genericMotionListeners = new ArrayList();
	private final AndroidMouseHandler mouseHandler;

	public AndroidInput (Application activity, Context context, Object view, AndroidApplicationConfiguration config) {
		// we hook into View, for LWPs we call onTouch below directly from
		// within the AndroidLivewallpaperEngine#onTouchEvent() method.
		if (view instanceof View) {
			View v = (View)view;
			v.setOnKeyListener(this);
			v.setOnTouchListener(this);
			v.setFocusable(true);
			v.setFocusableInTouchMode(true);
			v.requestFocus();
			v.setOnGenericMotionListener(this);
		}
		this.config = config;
		this.onscreenKeyboard = new AndroidOnscreenKeyboard(context, new Handler(), this);
		this.mouseHandler = new AndroidMouseHandler();

		for (int i = 0; i < realId.length; i++)
			realId[i] = -1;
		handle = new Handler();
		this.app = activity;
		this.context = context;
		this.sleepTime = config.touchSleepTime;
		touchHandler = new AndroidMultiTouchHandler();
		hasMultitouch = touchHandler.supportsMultitouch(context);

		vibrator = (Vibrator)context.getSystemService(Context.VIBRATOR_SERVICE);

		int rotation = getRotation();
		DisplayMode mode = app.getGraphics().getDisplayMode();
		if (((rotation == 0 || rotation == 180) && (mode.width >= mode.height))
			|| ((rotation == 90 || rotation == 270) && (mode.width <= mode.height))) {
			nativeOrientation = Orientation.Landscape;
		} else {
			nativeOrientation = Orientation.Portrait;
		}

		// this is for backward compatibility: libGDX always caught the circle button, original comment:
		// circle button on Xperia Play shouldn't need catchBack == true
		keysToCatch.add(Keys.BUTTON_CIRCLE);
	}

	@Override
	public float getAccelerometerX () {
		return accelerometerValues[0];
	}

	@Override
	public float getAccelerometerY () {
		return accelerometerValues[1];
	}

	@Override
	public float getAccelerometerZ () {
		return accelerometerValues[2];
	}
	
	@Override
	public float getGyroscopeX () {
		return gyroscopeValues[0];
	}

	@Override
	public float getGyroscopeY () {
		return gyroscopeValues[1];
	}

	@Override
	public float getGyroscopeZ () {
		return gyroscopeValues[2];
	}

	@Override
	public void getTextInput (final TextInputListener listener, final String title, final String text, final String hint) {
		handle.post(new Runnable() {
			public void run () {
				AlertDialog.Builder alert = new AlertDialog.Builder(context);
				alert.setTitle(title);
				final EditText input = new EditText(context);
				input.setHint(hint);
				input.setText(text);				
				input.setSingleLine();
				alert.setView(input);
				alert.setPositiveButton(context.getString(android.R.string.ok), new DialogInterface.OnClickListener() {
					public void onClick (DialogInterface dialog, int whichButton) {
						Gdx.app.postRunnable(new Runnable() {
							@Override
							public void run () {
								listener.input(input.getText().toString());
							}
						});
					}
				});
				alert.setNegativeButton(context.getString(android.R.string.cancel), new DialogInterface.OnClickListener() {
					public void onClick (DialogInterface dialog, int whichButton) {
						Gdx.app.postRunnable(new Runnable() {
							@Override
							public void run () {
								listener.canceled();
							}
						});
					}
				});
				alert.setOnCancelListener(new OnCancelListener() {
					@Override
					public void onCancel (DialogInterface arg0) {
						Gdx.app.postRunnable(new Runnable() {
							@Override
							public void run () {
								listener.canceled();
							}
						});
					}
				});
				alert.show();
			}
		});
	}

	@Override
	public int getMaxPointers () {
		return NUM_TOUCHES;
	}

	@Override
	public int getX () {
		synchronized (this) {
			return touchX[0];
		}
	}

	@Override
	public int getY () {
		synchronized (this) {
			return touchY[0];
		}
	}

	@Override
	public int getX (int pointer) {
		synchronized (this) {
			return touchX[pointer];
		}
	}

	@Override
	public int getY (int pointer) {
		synchronized (this) {
			return touchY[pointer];
		}
	}

	public boolean isTouched (int pointer) {
		synchronized (this) {
			return touched[pointer];
		}
	}

	@Override
	public float getPressure () {
		return getPressure(0);
	}

	@Override
	public float getPressure (int pointer) {
		return pressure[pointer];
	}

	@Override
	public synchronized boolean isKeyPressed (int key) {
		if (key == Input.Keys.ANY_KEY) {
			return keyCount > 0;
		}
		if (key < 0 || key >= SUPPORTED_KEYS) {
			return false;
		}
		return keys[key];
	}

	@Override
	public synchronized boolean isKeyJustPressed (int key) {
		if (key == Input.Keys.ANY_KEY) {
			return keyJustPressed;
		}
		if (key < 0 || key >= SUPPORTED_KEYS) {
			return false;
		}
		return justPressedKeys[key];
	}

	@Override
	public boolean isTouched () {
		synchronized (this) {
			if (hasMultitouch) {
				for (int pointer = 0; pointer < NUM_TOUCHES; pointer++) {
					if (touched[pointer]) {
						return true;
					}
				}
			}
			return touched[0];
		}
	}

	public void setInputProcessor (InputProcessor processor) {
		synchronized (this) {
			this.processor = processor;
		}
	}

	void processEvents () {
		synchronized (this) {
			if (justTouched) {
				justTouched = false;
				for (int i = 0; i < justPressedButtons.length; i++) {
					justPressedButtons[i] = false;
				}
			}
			if (keyJustPressed) {
				keyJustPressed = false;
				for (int i = 0; i < justPressedKeys.length; i++) {
					justPressedKeys[i] = false;
				}
			}

			if (processor != null) {
				final InputProcessor processor = this.processor;

				int len = keyEvents.size();
				for (int i = 0; i < len; i++) {
					KeyEvent e = keyEvents.get(i);
					currentEventTimeStamp = e.timeStamp;
					switch (e.type) {
					case KeyEvent.KEY_DOWN:
						processor.keyDown(e.keyCode);
						keyJustPressed = true;
						justPressedKeys[e.keyCode] = true;
						break;
					case KeyEvent.KEY_UP:
						processor.keyUp(e.keyCode);
						break;
					case KeyEvent.KEY_TYPED:
						processor.keyTyped(e.keyChar);
					}
					usedKeyEvents.free(e);
				}

				len = touchEvents.size();
				for (int i = 0; i < len; i++) {
					TouchEvent e = touchEvents.get(i);
					currentEventTimeStamp = e.timeStamp;
					switch (e.type) {
					case TouchEvent.TOUCH_DOWN:
						processor.touchDown(e.x, e.y, e.pointer, e.button);
						justTouched = true;
						justPressedButtons[e.button] = true;
						break;
					case TouchEvent.TOUCH_UP:
						processor.touchUp(e.x, e.y, e.pointer, e.button);
						break;
					case TouchEvent.TOUCH_DRAGGED:
						processor.touchDragged(e.x, e.y, e.pointer);
						break;
					case TouchEvent.TOUCH_MOVED:
						processor.mouseMoved(e.x, e.y);
						break;
					case TouchEvent.TOUCH_SCROLLED:
						processor.scrolled(e.scrollAmount);
					}
					usedTouchEvents.free(e);
				}
			} else {
				int len = touchEvents.size();
				for (int i = 0; i < len; i++) {
					TouchEvent e = touchEvents.get(i);
					if (e.type == TouchEvent.TOUCH_DOWN) justTouched = true;
					usedTouchEvents.free(e);
				}

				len = keyEvents.size();
				for (int i = 0; i < len; i++) {
					usedKeyEvents.free(keyEvents.get(i));
				}
			}

			if (touchEvents.isEmpty()) {
				for (int i = 0; i < deltaX.length; i++) {
					deltaX[0] = 0;
					deltaY[0] = 0;
				}
			}

			keyEvents.clear();
			touchEvents.clear();
		}
	}

	boolean requestFocus = true;

	@Override
	public boolean onTouch (View view, MotionEvent event) {
		if (requestFocus && view != null) {
			view.setFocusableInTouchMode(true);
			view.requestFocus();
			requestFocus = false;
		}

		// synchronized in handler.postTouchEvent()
		touchHandler.onTouch(event, this);

		if (sleepTime != 0) {
			try {
				Thread.sleep(sleepTime);
			} catch (InterruptedException e) {
			}
		}
		return true;
	}

	/** Called in {@link AndroidLiveWallpaperService} on tap
	 * @param x
	 * @param y */
	public void onTap (int x, int y) {
		postTap(x, y);
	}

	/** Called in {@link AndroidLiveWallpaperService} on drop
	 * @param x
	 * @param y */
	public void onDrop (int x, int y) {
		postTap(x, y);
	}

	protected void postTap (int x, int y) {
		synchronized (this) {
			TouchEvent event = usedTouchEvents.obtain();
			event.timeStamp = System.nanoTime();
			event.pointer = 0;
			event.x = x;
			event.y = y;
			event.type = TouchEvent.TOUCH_DOWN;
			touchEvents.add(event);

			event = usedTouchEvents.obtain();
			event.timeStamp = System.nanoTime();
			event.pointer = 0;
			event.x = x;
			event.y = y;
			event.type = TouchEvent.TOUCH_UP;
			touchEvents.add(event);
		}
		Gdx.app.getGraphics().requestRendering();
	}

	@Override
	public boolean onKey (View v, int keyCode, android.view.KeyEvent e) {
		for (int i = 0, n = keyListeners.size(); i < n; i++)
			if (keyListeners.get(i).onKey(v, keyCode, e)) return true;

		// If the key is held sufficiently long that it repeats, then the initial down is followed
		// additional key events with ACTION_DOWN and a non-zero value for getRepeatCount().
		// We are only interested in the first key down event here and must ignore all others
		if (e.getAction() == android.view.KeyEvent.ACTION_DOWN && e.getRepeatCount() > 0)
			return keysToCatch.contains(keyCode);

		synchronized (this) {
			KeyEvent event = null;

			if (e.getKeyCode() == android.view.KeyEvent.KEYCODE_UNKNOWN && e.getAction() == android.view.KeyEvent.ACTION_MULTIPLE) {
				String chars = e.getCharacters();
				for (int i = 0; i < chars.length(); i++) {
					event = usedKeyEvents.obtain();
					event.timeStamp = System.nanoTime();
					event.keyCode = 0;
					event.keyChar = chars.charAt(i);
					event.type = KeyEvent.KEY_TYPED;
					keyEvents.add(event);
				}
				return false;
			}

			char character = (char)e.getUnicodeChar();
			// Android doesn't report a unicode char for back space. hrm...
			if (keyCode == 67) character = '\b';
			if (e.getKeyCode() < 0 || e.getKeyCode() >= SUPPORTED_KEYS) {
				return false;
			}
			
			switch (e.getAction()) {
			case android.view.KeyEvent.ACTION_DOWN:
				event = usedKeyEvents.obtain();
				event.timeStamp = System.nanoTime();
				event.keyChar = 0;
				event.keyCode = e.getKeyCode();
				event.type = KeyEvent.KEY_DOWN;

				// Xperia hack for circle key. gah...
				if (keyCode == android.view.KeyEvent.KEYCODE_BACK && e.isAltPressed()) {
					keyCode = Keys.BUTTON_CIRCLE;
					event.keyCode = keyCode;
				}

				keyEvents.add(event);
				if (!keys[event.keyCode]) {
					keyCount++;
					keys[event.keyCode] = true;
				}
				break;
			case android.view.KeyEvent.ACTION_UP:
				long timeStamp = System.nanoTime();
				event = usedKeyEvents.obtain();
				event.timeStamp = timeStamp;
				event.keyChar = 0;
				event.keyCode = e.getKeyCode();
				event.type = KeyEvent.KEY_UP;
				// Xperia hack for circle key. gah...
				if (keyCode == android.view.KeyEvent.KEYCODE_BACK && e.isAltPressed()) {
					keyCode = Keys.BUTTON_CIRCLE;
					event.keyCode = keyCode;
				}
				keyEvents.add(event);

				event = usedKeyEvents.obtain();
				event.timeStamp = timeStamp;
				event.keyChar = character;
				event.keyCode = 0;
				event.type = KeyEvent.KEY_TYPED;
				keyEvents.add(event);

				if (keyCode == Keys.BUTTON_CIRCLE) {
					if (keys[Keys.BUTTON_CIRCLE]) {
						keyCount--;
						keys[Keys.BUTTON_CIRCLE] = false;
					}
				} else {
					if (keys[e.getKeyCode()]) {
						keyCount--;
						keys[e.getKeyCode()] = false;
					}
				}
			}
			app.getGraphics().requestRendering();
		}

		return keysToCatch.contains(keyCode);
	}

	@Override
	public void setOnscreenKeyboardVisible (final boolean visible) {
		handle.post(new Runnable() {
			public void run () {
				InputMethodManager manager = (InputMethodManager)context.getSystemService(Context.INPUT_METHOD_SERVICE);
				if (visible) {
					View view = ((AndroidGraphics)app.getGraphics()).getView();
					view.setFocusable(true);
					view.setFocusableInTouchMode(true);
					manager.showSoftInput(((AndroidGraphics)app.getGraphics()).getView(), 0);
				} else {
					manager.hideSoftInputFromWindow(((AndroidGraphics)app.getGraphics()).getView().getWindowToken(), 0);
				}
			}
		});
	}

	@Override
	public void setCatchBackKey (boolean catchBack) {
		setCatchKey(Keys.BACK, catchBack);
	}

	@Override
	public boolean isCatchBackKey() {
		return keysToCatch.contains(Keys.BACK);
	}

	@Override
	public void setCatchMenuKey (boolean catchMenu) {
		setCatchKey(Keys.MENU, catchMenu);
	}

	@Override
	public boolean isCatchMenuKey () {
		return keysToCatch.contains(Keys.MENU);
	}

	@Override
	public void setCatchKey (int keycode, boolean catchKey) {
		if (!catchKey) {
			keysToCatch.remove(keycode);
		} else if (catchKey) {
			keysToCatch.add(keycode);
		}
	}

	@Override
	public boolean isCatchKey (int keycode) {
		return keysToCatch.contains(keyCount);
	}

	@Override
	public void vibrate (int milliseconds) {
		if (Build.VERSION.SDK_INT >= Build.VERSION_CODES.O)
			vibrator.vibrate(VibrationEffect.createOneShot(milliseconds, VibrationEffect.DEFAULT_AMPLITUDE));
		else
			vibrator.vibrate(milliseconds);
	}

	@Override
	public void vibrate (long[] pattern, int repeat) {
		if (Build.VERSION.SDK_INT >= Build.VERSION_CODES.O)
			vibrator.vibrate(VibrationEffect.createWaveform(pattern, repeat));
		else
			vibrator.vibrate(pattern, repeat);
	}

	@Override
	public void cancelVibrate () {
		vibrator.cancel();
	}

	@Override
	public boolean justTouched () {
		return justTouched;
	}

	@Override
	public boolean isButtonPressed (int button) {
		synchronized (this) {
			if (hasMultitouch) {
				for (int pointer = 0; pointer < NUM_TOUCHES; pointer++) {
					if (touched[pointer] && (this.button[pointer] == button)) {
						return true;
					}
				}
			}
			return (touched[0] && (this.button[0] == button));
		}
	}

	@Override
	public boolean isButtonJustPressed(int button) {
		if(button < 0 || button > NUM_TOUCHES) return false;
		return justPressedButtons[button];
	}

	final float[] R = new float[9];
	final float[] orientation = new float[3];

	private void updateOrientation () {
		if (rotationVectorAvailable){
			SensorManager.getRotationMatrixFromVector(R, rotationVectorValues);
		} else if (!SensorManager.getRotationMatrix(R, null, accelerometerValues, magneticFieldValues)) {
				return; // compass + accelerometer in free fall
		}
		SensorManager.getOrientation(R, orientation);
		azimuth = (float)Math.toDegrees(orientation[0]);
		pitch = (float)Math.toDegrees(orientation[1]);
		roll = (float)Math.toDegrees(orientation[2]);
	}

	/** Returns the rotation matrix describing the devices rotation as per <a href=
	 * "http://developer.android.com/reference/android/hardware/SensorManager.html#getRotationMatrix(float[], float[], float[], float[])"
	 * >SensorManager#getRotationMatrix(float[], float[], float[], float[])</a>. Does not manipulate the matrix if the platform
	 * does not have an accelerometer and compass, or a rotation vector sensor.
	 * @param matrix */
	public void getRotationMatrix (float[] matrix) {
		if (rotationVectorAvailable)
			SensorManager.getRotationMatrixFromVector(matrix, rotationVectorValues);
		else // compass + accelerometer
			SensorManager.getRotationMatrix(matrix, null, accelerometerValues, magneticFieldValues);
	}

	@Override
	public float getAzimuth () {
		if (!compassAvailable && !rotationVectorAvailable) return 0;

		updateOrientation();
		return azimuth;
	}

	@Override
	public float getPitch () {
		if (!compassAvailable && !rotationVectorAvailable) return 0;

		updateOrientation();
		return pitch;
	}

	@Override
	public float getRoll () {
		if (!compassAvailable && !rotationVectorAvailable) return 0;

		updateOrientation();
		return roll;
	}

	void registerSensorListeners () {
		if (config.useAccelerometer) {
			manager = (SensorManager)context.getSystemService(Context.SENSOR_SERVICE);
			if (manager.getSensorList(Sensor.TYPE_ACCELEROMETER).isEmpty()) {
				accelerometerAvailable = false;
			} else {
				Sensor accelerometer = manager.getSensorList(Sensor.TYPE_ACCELEROMETER).get(0);
				accelerometerListener = new SensorListener();
				accelerometerAvailable = manager.registerListener(accelerometerListener, accelerometer,
					config.sensorDelay);
			}
		} else
			accelerometerAvailable = false;
		
		if (config.useGyroscope) {
			manager = (SensorManager)context.getSystemService(Context.SENSOR_SERVICE);
			if (manager.getSensorList(Sensor.TYPE_GYROSCOPE).isEmpty()) {
				gyroscopeAvailable = false;
			} else {
				Sensor gyroscope = manager.getSensorList(Sensor.TYPE_GYROSCOPE).get(0);
				gyroscopeListener = new SensorListener();
				gyroscopeAvailable = manager.registerListener(gyroscopeListener, gyroscope,
					config.sensorDelay);
			}
		} else
			gyroscopeAvailable = false;

		rotationVectorAvailable = false;
		if (config.useRotationVectorSensor){
			if (manager == null) manager = (SensorManager)context.getSystemService(Context.SENSOR_SERVICE);
			List<Sensor> rotationVectorSensors = manager.getSensorList(Sensor.TYPE_ROTATION_VECTOR);
			if (!rotationVectorSensors.isEmpty()){
				rotationVectorListener = new SensorListener();
				for (Sensor sensor : rotationVectorSensors){ // favor AOSP sensor
					if (sensor.getVendor().equals("Google Inc.") && sensor.getVersion() == 3){
						rotationVectorAvailable = manager.registerListener(rotationVectorListener, sensor,
							config.sensorDelay);
						break;
					}
				}
				if (!rotationVectorAvailable)
					rotationVectorAvailable = manager.registerListener(rotationVectorListener, rotationVectorSensors.get(0),
						config.sensorDelay);
			}
		}
		
		if (config.useCompass && !rotationVectorAvailable) {
			if (manager == null) manager = (SensorManager)context.getSystemService(Context.SENSOR_SERVICE);
			Sensor sensor = manager.getDefaultSensor(Sensor.TYPE_MAGNETIC_FIELD);
			if (sensor != null) {
				compassAvailable = accelerometerAvailable;
				if (compassAvailable) {
					compassListener = new SensorListener();
					compassAvailable = manager.registerListener(compassListener, sensor, config.sensorDelay);
				}
			} else {
				compassAvailable = false;
			}
		} else
			compassAvailable = false;
		Gdx.app.log("AndroidInput", "sensor listener setup");
	}

	void unregisterSensorListeners () {
		if (manager != null) {
			if (accelerometerListener != null) {
				manager.unregisterListener(accelerometerListener);
				accelerometerListener = null;
			}
			if (gyroscopeListener != null) {
				manager.unregisterListener(gyroscopeListener);
				gyroscopeListener = null;
			}
			if (rotationVectorListener != null) {
				manager.unregisterListener(rotationVectorListener);
				rotationVectorListener = null;
			}
			if (compassListener != null) {
				manager.unregisterListener(compassListener);
				compassListener = null;
			}
			manager = null;
		}
		Gdx.app.log("AndroidInput", "sensor listener tear down");
	}

	@Override
	public InputProcessor getInputProcessor () {
		return this.processor;
	}

	@Override
	public boolean isPeripheralAvailable (Peripheral peripheral) {
		if (peripheral == Peripheral.Accelerometer) return accelerometerAvailable;
		if (peripheral == Peripheral.Gyroscope) return gyroscopeAvailable;
		if (peripheral == Peripheral.Compass) return compassAvailable;
		if (peripheral == Peripheral.HardwareKeyboard) return keyboardAvailable;
		if (peripheral == Peripheral.OnscreenKeyboard) return true;
		if (peripheral == Peripheral.Vibrator) return vibrator != null && vibrator.hasVibrator();
		if (peripheral == Peripheral.MultitouchScreen) return hasMultitouch;
		if (peripheral == Peripheral.RotationVector) return rotationVectorAvailable;
		if (peripheral == Peripheral.Pressure) return true;
		return false;
	}

	public int getFreePointerIndex () {
		int len = realId.length;
		for (int i = 0; i < len; i++) {
			if (realId[i] == -1) return i;
		}

		pressure = resize(pressure);
		realId = resize(realId);
		touchX = resize(touchX);
		touchY = resize(touchY);
		deltaX = resize(deltaX);
		deltaY = resize(deltaY);
		touched = resize(touched);
		button = resize(button);

		return len;
	}

	private int[] resize (int[] orig) {
		int[] tmp = new int[orig.length + 2];
		System.arraycopy(orig, 0, tmp, 0, orig.length);
		return tmp;
	}

	private boolean[] resize (boolean[] orig) {
		boolean[] tmp = new boolean[orig.length + 2];
		System.arraycopy(orig, 0, tmp, 0, orig.length);
		return tmp;
	}

	private float[] resize (float[] orig) {
		float[] tmp = new float[orig.length + 2];
		System.arraycopy(orig, 0, tmp, 0, orig.length);
		return tmp;
	}

	public int lookUpPointerIndex (int pointerId) {
		int len = realId.length;
		for (int i = 0; i < len; i++) {
			if (realId[i] == pointerId) return i;
		}

		StringBuilder sb = new StringBuilder();
		for (int i = 0; i < len; i++) {
			sb.append(i + ":" + realId[i] + " ");
		}
		Gdx.app.log("AndroidInput", "Pointer ID lookup failed: " + pointerId + ", " + sb.toString());
		return -1;
	}

	@Override
	public int getRotation () {
		int orientation = 0;

		if (context instanceof Activity) {
			orientation = ((Activity)context).getWindowManager().getDefaultDisplay().getRotation();
		} else {
			orientation = ((WindowManager)context.getSystemService(Context.WINDOW_SERVICE)).getDefaultDisplay().getRotation();
		}

		switch (orientation) {
		case Surface.ROTATION_0:
			return 0;
		case Surface.ROTATION_90:
			return 90;
		case Surface.ROTATION_180:
			return 180;
		case Surface.ROTATION_270:
			return 270;
		default:
			return 0;
		}
	}

	@Override
	public Orientation getNativeOrientation () {
		return nativeOrientation;
	}

	@Override
	public void setCursorCatched (boolean catched) {
	}

	@Override
	public boolean isCursorCatched () {
		return false;
	}

	@Override
	public int getDeltaX () {
		return deltaX[0];
	}

	@Override
	public int getDeltaX (int pointer) {
		return deltaX[pointer];
	}

	@Override
	public int getDeltaY () {
		return deltaY[0];
	}

	@Override
	public int getDeltaY (int pointer) {
		return deltaY[pointer];
	}

	@Override
	public void setCursorPosition (int x, int y) {
	}
>>>>>>> 80b7e0d6

public interface AndroidInput extends Input {

	void onPause();

	void onResume();

	void onDreamingStarted();

	void onDreamingStopped();

	boolean onTouch(View view, MotionEvent motionEvent);

<<<<<<< HEAD
	void addKeyListener (View.OnKeyListener listener);
=======
	@Override
	public boolean onGenericMotion (View view, MotionEvent event) {
		if (mouseHandler.onGenericMotion(event, this)) return true;
		for (int i = 0, n = genericMotionListeners.size(); i < n; i++)
			if (genericMotionListeners.get(i).onGenericMotion(view, event)) return true;
		return false;
	}

	public void addGenericMotionListener (OnGenericMotionListener listener) {
		genericMotionListeners.add(listener);
	}

	/** Our implementation of SensorEventListener. Because Android doesn't like it when we register more than one Sensor to a single
	 * SensorEventListener, we add one of these for each Sensor. Could use an anonymous class, but I don't see any harm in
	 * explicitly defining it here. Correct me if I am wrong. */
	private class SensorListener implements SensorEventListener {
		
		public SensorListener (){
			
		}
>>>>>>> 80b7e0d6

	void processEvents();

	void setKeyboardAvailable(boolean available);

}
<|MERGE_RESOLUTION|>--- conflicted
+++ resolved
@@ -1,982 +1,27 @@
-package com.badlogic.gdx.backends.android;
-
-import android.view.MotionEvent;
-import android.view.View;
-<<<<<<< HEAD
-import com.badlogic.gdx.Input;
-=======
-import android.view.View.OnGenericMotionListener;
-import android.view.View.OnKeyListener;
-import android.view.View.OnTouchListener;
-import android.view.WindowManager;
-import android.view.inputmethod.InputMethodManager;
-import android.widget.EditText;
-import com.badlogic.gdx.Application;
-import com.badlogic.gdx.Gdx;
-import com.badlogic.gdx.Graphics.DisplayMode;
-import com.badlogic.gdx.Input;
-import com.badlogic.gdx.InputProcessor;
-import com.badlogic.gdx.utils.IntSet;
-import com.badlogic.gdx.utils.Pool;
-
-import java.util.ArrayList;
-import java.util.Arrays;
-import java.util.List;
-
-/** An implementation of the {@link Input} interface for Android.
- * 
- * @author mzechner */
-/** @author jshapcot */
-public class AndroidInput implements Input, OnKeyListener, OnTouchListener, OnGenericMotionListener
-{
-	static class KeyEvent {
-		static final int KEY_DOWN = 0;
-		static final int KEY_UP = 1;
-		static final int KEY_TYPED = 2;
-
-		long timeStamp;
-		int type;
-		int keyCode;
-		char keyChar;
-	}
-
-	static class TouchEvent {
-		static final int TOUCH_DOWN = 0;
-		static final int TOUCH_UP = 1;
-		static final int TOUCH_DRAGGED = 2;
-		static final int TOUCH_SCROLLED = 3;
-		static final int TOUCH_MOVED = 4;
-
-		long timeStamp;
-		int type;
-		int x;
-		int y;
-		int scrollAmount;
-		int button;
-		int pointer;
-	}
-
-	Pool<KeyEvent> usedKeyEvents = new Pool<KeyEvent>(16, 1000) {
-		protected KeyEvent newObject () {
-			return new KeyEvent();
-		}
-	};
-
-	Pool<TouchEvent> usedTouchEvents = new Pool<TouchEvent>(16, 1000) {
-		protected TouchEvent newObject () {
-			return new TouchEvent();
-		}
-	};
-
-	public static final int NUM_TOUCHES = 20;
-	public static final int SUPPORTED_KEYS = 260;
-	
-	ArrayList<OnKeyListener> keyListeners = new ArrayList();
-	ArrayList<KeyEvent> keyEvents = new ArrayList();
-	ArrayList<TouchEvent> touchEvents = new ArrayList();
-	int[] touchX = new int[NUM_TOUCHES];
-	int[] touchY = new int[NUM_TOUCHES];
-	int[] deltaX = new int[NUM_TOUCHES];
-	int[] deltaY = new int[NUM_TOUCHES];
-	boolean[] touched = new boolean[NUM_TOUCHES];
-	int[] button = new int[NUM_TOUCHES];
-	int[] realId = new int[NUM_TOUCHES];
-	float[] pressure = new float[NUM_TOUCHES];
-	final boolean hasMultitouch;
-	private int keyCount = 0;
-	private boolean[] keys = new boolean[SUPPORTED_KEYS];
-	private boolean keyJustPressed = false;
-	private boolean[] justPressedKeys = new boolean[SUPPORTED_KEYS];
-	private boolean[] justPressedButtons = new boolean[NUM_TOUCHES];
-	private SensorManager manager;
-	public boolean accelerometerAvailable = false;
-	protected final float[] accelerometerValues = new float[3];
-	public boolean gyroscopeAvailable = false;
-	protected final float[] gyroscopeValues = new float[3];
-	private String text = null;
-	private TextInputListener textListener = null;
-	private Handler handle;
-	final Application app;
-	final Context context;
-	protected final AndroidTouchHandler touchHandler;
-	private int sleepTime = 0;
-	private IntSet keysToCatch = new IntSet();
-	protected final Vibrator vibrator;
-	private boolean compassAvailable = false;
-	private boolean rotationVectorAvailable = false;
-	boolean keyboardAvailable;
-	protected final float[] magneticFieldValues = new float[3];
-	protected final float[] rotationVectorValues = new float[3];
-	private float azimuth = 0;
-	private float pitch = 0;
-	private float roll = 0;
-	private float inclination = 0;
-	private boolean justTouched = false;
-	private InputProcessor processor;
-	private final AndroidApplicationConfiguration config;
-	protected final Orientation nativeOrientation;
-	private long currentEventTimeStamp = 0;
-	private final AndroidOnscreenKeyboard onscreenKeyboard;
-
-	private SensorEventListener accelerometerListener;
-	private SensorEventListener gyroscopeListener;
-	private SensorEventListener compassListener;
-	private SensorEventListener rotationVectorListener;
-
-	ArrayList<OnGenericMotionListener> genericMotionListeners = new ArrayList();
-	private final AndroidMouseHandler mouseHandler;
-
-	public AndroidInput (Application activity, Context context, Object view, AndroidApplicationConfiguration config) {
-		// we hook into View, for LWPs we call onTouch below directly from
-		// within the AndroidLivewallpaperEngine#onTouchEvent() method.
-		if (view instanceof View) {
-			View v = (View)view;
-			v.setOnKeyListener(this);
-			v.setOnTouchListener(this);
-			v.setFocusable(true);
-			v.setFocusableInTouchMode(true);
-			v.requestFocus();
-			v.setOnGenericMotionListener(this);
-		}
-		this.config = config;
-		this.onscreenKeyboard = new AndroidOnscreenKeyboard(context, new Handler(), this);
-		this.mouseHandler = new AndroidMouseHandler();
-
-		for (int i = 0; i < realId.length; i++)
-			realId[i] = -1;
-		handle = new Handler();
-		this.app = activity;
-		this.context = context;
-		this.sleepTime = config.touchSleepTime;
-		touchHandler = new AndroidMultiTouchHandler();
-		hasMultitouch = touchHandler.supportsMultitouch(context);
-
-		vibrator = (Vibrator)context.getSystemService(Context.VIBRATOR_SERVICE);
-
-		int rotation = getRotation();
-		DisplayMode mode = app.getGraphics().getDisplayMode();
-		if (((rotation == 0 || rotation == 180) && (mode.width >= mode.height))
-			|| ((rotation == 90 || rotation == 270) && (mode.width <= mode.height))) {
-			nativeOrientation = Orientation.Landscape;
-		} else {
-			nativeOrientation = Orientation.Portrait;
-		}
-
-		// this is for backward compatibility: libGDX always caught the circle button, original comment:
-		// circle button on Xperia Play shouldn't need catchBack == true
-		keysToCatch.add(Keys.BUTTON_CIRCLE);
-	}
-
-	@Override
-	public float getAccelerometerX () {
-		return accelerometerValues[0];
-	}
-
-	@Override
-	public float getAccelerometerY () {
-		return accelerometerValues[1];
-	}
-
-	@Override
-	public float getAccelerometerZ () {
-		return accelerometerValues[2];
-	}
-	
-	@Override
-	public float getGyroscopeX () {
-		return gyroscopeValues[0];
-	}
-
-	@Override
-	public float getGyroscopeY () {
-		return gyroscopeValues[1];
-	}
-
-	@Override
-	public float getGyroscopeZ () {
-		return gyroscopeValues[2];
-	}
-
-	@Override
-	public void getTextInput (final TextInputListener listener, final String title, final String text, final String hint) {
-		handle.post(new Runnable() {
-			public void run () {
-				AlertDialog.Builder alert = new AlertDialog.Builder(context);
-				alert.setTitle(title);
-				final EditText input = new EditText(context);
-				input.setHint(hint);
-				input.setText(text);				
-				input.setSingleLine();
-				alert.setView(input);
-				alert.setPositiveButton(context.getString(android.R.string.ok), new DialogInterface.OnClickListener() {
-					public void onClick (DialogInterface dialog, int whichButton) {
-						Gdx.app.postRunnable(new Runnable() {
-							@Override
-							public void run () {
-								listener.input(input.getText().toString());
-							}
-						});
-					}
-				});
-				alert.setNegativeButton(context.getString(android.R.string.cancel), new DialogInterface.OnClickListener() {
-					public void onClick (DialogInterface dialog, int whichButton) {
-						Gdx.app.postRunnable(new Runnable() {
-							@Override
-							public void run () {
-								listener.canceled();
-							}
-						});
-					}
-				});
-				alert.setOnCancelListener(new OnCancelListener() {
-					@Override
-					public void onCancel (DialogInterface arg0) {
-						Gdx.app.postRunnable(new Runnable() {
-							@Override
-							public void run () {
-								listener.canceled();
-							}
-						});
-					}
-				});
-				alert.show();
-			}
-		});
-	}
-
-	@Override
-	public int getMaxPointers () {
-		return NUM_TOUCHES;
-	}
-
-	@Override
-	public int getX () {
-		synchronized (this) {
-			return touchX[0];
-		}
-	}
-
-	@Override
-	public int getY () {
-		synchronized (this) {
-			return touchY[0];
-		}
-	}
-
-	@Override
-	public int getX (int pointer) {
-		synchronized (this) {
-			return touchX[pointer];
-		}
-	}
-
-	@Override
-	public int getY (int pointer) {
-		synchronized (this) {
-			return touchY[pointer];
-		}
-	}
-
-	public boolean isTouched (int pointer) {
-		synchronized (this) {
-			return touched[pointer];
-		}
-	}
-
-	@Override
-	public float getPressure () {
-		return getPressure(0);
-	}
-
-	@Override
-	public float getPressure (int pointer) {
-		return pressure[pointer];
-	}
-
-	@Override
-	public synchronized boolean isKeyPressed (int key) {
-		if (key == Input.Keys.ANY_KEY) {
-			return keyCount > 0;
-		}
-		if (key < 0 || key >= SUPPORTED_KEYS) {
-			return false;
-		}
-		return keys[key];
-	}
-
-	@Override
-	public synchronized boolean isKeyJustPressed (int key) {
-		if (key == Input.Keys.ANY_KEY) {
-			return keyJustPressed;
-		}
-		if (key < 0 || key >= SUPPORTED_KEYS) {
-			return false;
-		}
-		return justPressedKeys[key];
-	}
-
-	@Override
-	public boolean isTouched () {
-		synchronized (this) {
-			if (hasMultitouch) {
-				for (int pointer = 0; pointer < NUM_TOUCHES; pointer++) {
-					if (touched[pointer]) {
-						return true;
-					}
-				}
-			}
-			return touched[0];
-		}
-	}
-
-	public void setInputProcessor (InputProcessor processor) {
-		synchronized (this) {
-			this.processor = processor;
-		}
-	}
-
-	void processEvents () {
-		synchronized (this) {
-			if (justTouched) {
-				justTouched = false;
-				for (int i = 0; i < justPressedButtons.length; i++) {
-					justPressedButtons[i] = false;
-				}
-			}
-			if (keyJustPressed) {
-				keyJustPressed = false;
-				for (int i = 0; i < justPressedKeys.length; i++) {
-					justPressedKeys[i] = false;
-				}
-			}
-
-			if (processor != null) {
-				final InputProcessor processor = this.processor;
-
-				int len = keyEvents.size();
-				for (int i = 0; i < len; i++) {
-					KeyEvent e = keyEvents.get(i);
-					currentEventTimeStamp = e.timeStamp;
-					switch (e.type) {
-					case KeyEvent.KEY_DOWN:
-						processor.keyDown(e.keyCode);
-						keyJustPressed = true;
-						justPressedKeys[e.keyCode] = true;
-						break;
-					case KeyEvent.KEY_UP:
-						processor.keyUp(e.keyCode);
-						break;
-					case KeyEvent.KEY_TYPED:
-						processor.keyTyped(e.keyChar);
-					}
-					usedKeyEvents.free(e);
-				}
-
-				len = touchEvents.size();
-				for (int i = 0; i < len; i++) {
-					TouchEvent e = touchEvents.get(i);
-					currentEventTimeStamp = e.timeStamp;
-					switch (e.type) {
-					case TouchEvent.TOUCH_DOWN:
-						processor.touchDown(e.x, e.y, e.pointer, e.button);
-						justTouched = true;
-						justPressedButtons[e.button] = true;
-						break;
-					case TouchEvent.TOUCH_UP:
-						processor.touchUp(e.x, e.y, e.pointer, e.button);
-						break;
-					case TouchEvent.TOUCH_DRAGGED:
-						processor.touchDragged(e.x, e.y, e.pointer);
-						break;
-					case TouchEvent.TOUCH_MOVED:
-						processor.mouseMoved(e.x, e.y);
-						break;
-					case TouchEvent.TOUCH_SCROLLED:
-						processor.scrolled(e.scrollAmount);
-					}
-					usedTouchEvents.free(e);
-				}
-			} else {
-				int len = touchEvents.size();
-				for (int i = 0; i < len; i++) {
-					TouchEvent e = touchEvents.get(i);
-					if (e.type == TouchEvent.TOUCH_DOWN) justTouched = true;
-					usedTouchEvents.free(e);
-				}
-
-				len = keyEvents.size();
-				for (int i = 0; i < len; i++) {
-					usedKeyEvents.free(keyEvents.get(i));
-				}
-			}
-
-			if (touchEvents.isEmpty()) {
-				for (int i = 0; i < deltaX.length; i++) {
-					deltaX[0] = 0;
-					deltaY[0] = 0;
-				}
-			}
-
-			keyEvents.clear();
-			touchEvents.clear();
-		}
-	}
-
-	boolean requestFocus = true;
-
-	@Override
-	public boolean onTouch (View view, MotionEvent event) {
-		if (requestFocus && view != null) {
-			view.setFocusableInTouchMode(true);
-			view.requestFocus();
-			requestFocus = false;
-		}
-
-		// synchronized in handler.postTouchEvent()
-		touchHandler.onTouch(event, this);
-
-		if (sleepTime != 0) {
-			try {
-				Thread.sleep(sleepTime);
-			} catch (InterruptedException e) {
-			}
-		}
-		return true;
-	}
-
-	/** Called in {@link AndroidLiveWallpaperService} on tap
-	 * @param x
-	 * @param y */
-	public void onTap (int x, int y) {
-		postTap(x, y);
-	}
-
-	/** Called in {@link AndroidLiveWallpaperService} on drop
-	 * @param x
-	 * @param y */
-	public void onDrop (int x, int y) {
-		postTap(x, y);
-	}
-
-	protected void postTap (int x, int y) {
-		synchronized (this) {
-			TouchEvent event = usedTouchEvents.obtain();
-			event.timeStamp = System.nanoTime();
-			event.pointer = 0;
-			event.x = x;
-			event.y = y;
-			event.type = TouchEvent.TOUCH_DOWN;
-			touchEvents.add(event);
-
-			event = usedTouchEvents.obtain();
-			event.timeStamp = System.nanoTime();
-			event.pointer = 0;
-			event.x = x;
-			event.y = y;
-			event.type = TouchEvent.TOUCH_UP;
-			touchEvents.add(event);
-		}
-		Gdx.app.getGraphics().requestRendering();
-	}
-
-	@Override
-	public boolean onKey (View v, int keyCode, android.view.KeyEvent e) {
-		for (int i = 0, n = keyListeners.size(); i < n; i++)
-			if (keyListeners.get(i).onKey(v, keyCode, e)) return true;
-
-		// If the key is held sufficiently long that it repeats, then the initial down is followed
-		// additional key events with ACTION_DOWN and a non-zero value for getRepeatCount().
-		// We are only interested in the first key down event here and must ignore all others
-		if (e.getAction() == android.view.KeyEvent.ACTION_DOWN && e.getRepeatCount() > 0)
-			return keysToCatch.contains(keyCode);
-
-		synchronized (this) {
-			KeyEvent event = null;
-
-			if (e.getKeyCode() == android.view.KeyEvent.KEYCODE_UNKNOWN && e.getAction() == android.view.KeyEvent.ACTION_MULTIPLE) {
-				String chars = e.getCharacters();
-				for (int i = 0; i < chars.length(); i++) {
-					event = usedKeyEvents.obtain();
-					event.timeStamp = System.nanoTime();
-					event.keyCode = 0;
-					event.keyChar = chars.charAt(i);
-					event.type = KeyEvent.KEY_TYPED;
-					keyEvents.add(event);
-				}
-				return false;
-			}
-
-			char character = (char)e.getUnicodeChar();
-			// Android doesn't report a unicode char for back space. hrm...
-			if (keyCode == 67) character = '\b';
-			if (e.getKeyCode() < 0 || e.getKeyCode() >= SUPPORTED_KEYS) {
-				return false;
-			}
-			
-			switch (e.getAction()) {
-			case android.view.KeyEvent.ACTION_DOWN:
-				event = usedKeyEvents.obtain();
-				event.timeStamp = System.nanoTime();
-				event.keyChar = 0;
-				event.keyCode = e.getKeyCode();
-				event.type = KeyEvent.KEY_DOWN;
-
-				// Xperia hack for circle key. gah...
-				if (keyCode == android.view.KeyEvent.KEYCODE_BACK && e.isAltPressed()) {
-					keyCode = Keys.BUTTON_CIRCLE;
-					event.keyCode = keyCode;
-				}
-
-				keyEvents.add(event);
-				if (!keys[event.keyCode]) {
-					keyCount++;
-					keys[event.keyCode] = true;
-				}
-				break;
-			case android.view.KeyEvent.ACTION_UP:
-				long timeStamp = System.nanoTime();
-				event = usedKeyEvents.obtain();
-				event.timeStamp = timeStamp;
-				event.keyChar = 0;
-				event.keyCode = e.getKeyCode();
-				event.type = KeyEvent.KEY_UP;
-				// Xperia hack for circle key. gah...
-				if (keyCode == android.view.KeyEvent.KEYCODE_BACK && e.isAltPressed()) {
-					keyCode = Keys.BUTTON_CIRCLE;
-					event.keyCode = keyCode;
-				}
-				keyEvents.add(event);
-
-				event = usedKeyEvents.obtain();
-				event.timeStamp = timeStamp;
-				event.keyChar = character;
-				event.keyCode = 0;
-				event.type = KeyEvent.KEY_TYPED;
-				keyEvents.add(event);
-
-				if (keyCode == Keys.BUTTON_CIRCLE) {
-					if (keys[Keys.BUTTON_CIRCLE]) {
-						keyCount--;
-						keys[Keys.BUTTON_CIRCLE] = false;
-					}
-				} else {
-					if (keys[e.getKeyCode()]) {
-						keyCount--;
-						keys[e.getKeyCode()] = false;
-					}
-				}
-			}
-			app.getGraphics().requestRendering();
-		}
-
-		return keysToCatch.contains(keyCode);
-	}
-
-	@Override
-	public void setOnscreenKeyboardVisible (final boolean visible) {
-		handle.post(new Runnable() {
-			public void run () {
-				InputMethodManager manager = (InputMethodManager)context.getSystemService(Context.INPUT_METHOD_SERVICE);
-				if (visible) {
-					View view = ((AndroidGraphics)app.getGraphics()).getView();
-					view.setFocusable(true);
-					view.setFocusableInTouchMode(true);
-					manager.showSoftInput(((AndroidGraphics)app.getGraphics()).getView(), 0);
-				} else {
-					manager.hideSoftInputFromWindow(((AndroidGraphics)app.getGraphics()).getView().getWindowToken(), 0);
-				}
-			}
-		});
-	}
-
-	@Override
-	public void setCatchBackKey (boolean catchBack) {
-		setCatchKey(Keys.BACK, catchBack);
-	}
-
-	@Override
-	public boolean isCatchBackKey() {
-		return keysToCatch.contains(Keys.BACK);
-	}
-
-	@Override
-	public void setCatchMenuKey (boolean catchMenu) {
-		setCatchKey(Keys.MENU, catchMenu);
-	}
-
-	@Override
-	public boolean isCatchMenuKey () {
-		return keysToCatch.contains(Keys.MENU);
-	}
-
-	@Override
-	public void setCatchKey (int keycode, boolean catchKey) {
-		if (!catchKey) {
-			keysToCatch.remove(keycode);
-		} else if (catchKey) {
-			keysToCatch.add(keycode);
-		}
-	}
-
-	@Override
-	public boolean isCatchKey (int keycode) {
-		return keysToCatch.contains(keyCount);
-	}
-
-	@Override
-	public void vibrate (int milliseconds) {
-		if (Build.VERSION.SDK_INT >= Build.VERSION_CODES.O)
-			vibrator.vibrate(VibrationEffect.createOneShot(milliseconds, VibrationEffect.DEFAULT_AMPLITUDE));
-		else
-			vibrator.vibrate(milliseconds);
-	}
-
-	@Override
-	public void vibrate (long[] pattern, int repeat) {
-		if (Build.VERSION.SDK_INT >= Build.VERSION_CODES.O)
-			vibrator.vibrate(VibrationEffect.createWaveform(pattern, repeat));
-		else
-			vibrator.vibrate(pattern, repeat);
-	}
-
-	@Override
-	public void cancelVibrate () {
-		vibrator.cancel();
-	}
-
-	@Override
-	public boolean justTouched () {
-		return justTouched;
-	}
-
-	@Override
-	public boolean isButtonPressed (int button) {
-		synchronized (this) {
-			if (hasMultitouch) {
-				for (int pointer = 0; pointer < NUM_TOUCHES; pointer++) {
-					if (touched[pointer] && (this.button[pointer] == button)) {
-						return true;
-					}
-				}
-			}
-			return (touched[0] && (this.button[0] == button));
-		}
-	}
-
-	@Override
-	public boolean isButtonJustPressed(int button) {
-		if(button < 0 || button > NUM_TOUCHES) return false;
-		return justPressedButtons[button];
-	}
-
-	final float[] R = new float[9];
-	final float[] orientation = new float[3];
-
-	private void updateOrientation () {
-		if (rotationVectorAvailable){
-			SensorManager.getRotationMatrixFromVector(R, rotationVectorValues);
-		} else if (!SensorManager.getRotationMatrix(R, null, accelerometerValues, magneticFieldValues)) {
-				return; // compass + accelerometer in free fall
-		}
-		SensorManager.getOrientation(R, orientation);
-		azimuth = (float)Math.toDegrees(orientation[0]);
-		pitch = (float)Math.toDegrees(orientation[1]);
-		roll = (float)Math.toDegrees(orientation[2]);
-	}
-
-	/** Returns the rotation matrix describing the devices rotation as per <a href=
-	 * "http://developer.android.com/reference/android/hardware/SensorManager.html#getRotationMatrix(float[], float[], float[], float[])"
-	 * >SensorManager#getRotationMatrix(float[], float[], float[], float[])</a>. Does not manipulate the matrix if the platform
-	 * does not have an accelerometer and compass, or a rotation vector sensor.
-	 * @param matrix */
-	public void getRotationMatrix (float[] matrix) {
-		if (rotationVectorAvailable)
-			SensorManager.getRotationMatrixFromVector(matrix, rotationVectorValues);
-		else // compass + accelerometer
-			SensorManager.getRotationMatrix(matrix, null, accelerometerValues, magneticFieldValues);
-	}
-
-	@Override
-	public float getAzimuth () {
-		if (!compassAvailable && !rotationVectorAvailable) return 0;
-
-		updateOrientation();
-		return azimuth;
-	}
-
-	@Override
-	public float getPitch () {
-		if (!compassAvailable && !rotationVectorAvailable) return 0;
-
-		updateOrientation();
-		return pitch;
-	}
-
-	@Override
-	public float getRoll () {
-		if (!compassAvailable && !rotationVectorAvailable) return 0;
-
-		updateOrientation();
-		return roll;
-	}
-
-	void registerSensorListeners () {
-		if (config.useAccelerometer) {
-			manager = (SensorManager)context.getSystemService(Context.SENSOR_SERVICE);
-			if (manager.getSensorList(Sensor.TYPE_ACCELEROMETER).isEmpty()) {
-				accelerometerAvailable = false;
-			} else {
-				Sensor accelerometer = manager.getSensorList(Sensor.TYPE_ACCELEROMETER).get(0);
-				accelerometerListener = new SensorListener();
-				accelerometerAvailable = manager.registerListener(accelerometerListener, accelerometer,
-					config.sensorDelay);
-			}
-		} else
-			accelerometerAvailable = false;
-		
-		if (config.useGyroscope) {
-			manager = (SensorManager)context.getSystemService(Context.SENSOR_SERVICE);
-			if (manager.getSensorList(Sensor.TYPE_GYROSCOPE).isEmpty()) {
-				gyroscopeAvailable = false;
-			} else {
-				Sensor gyroscope = manager.getSensorList(Sensor.TYPE_GYROSCOPE).get(0);
-				gyroscopeListener = new SensorListener();
-				gyroscopeAvailable = manager.registerListener(gyroscopeListener, gyroscope,
-					config.sensorDelay);
-			}
-		} else
-			gyroscopeAvailable = false;
-
-		rotationVectorAvailable = false;
-		if (config.useRotationVectorSensor){
-			if (manager == null) manager = (SensorManager)context.getSystemService(Context.SENSOR_SERVICE);
-			List<Sensor> rotationVectorSensors = manager.getSensorList(Sensor.TYPE_ROTATION_VECTOR);
-			if (!rotationVectorSensors.isEmpty()){
-				rotationVectorListener = new SensorListener();
-				for (Sensor sensor : rotationVectorSensors){ // favor AOSP sensor
-					if (sensor.getVendor().equals("Google Inc.") && sensor.getVersion() == 3){
-						rotationVectorAvailable = manager.registerListener(rotationVectorListener, sensor,
-							config.sensorDelay);
-						break;
-					}
-				}
-				if (!rotationVectorAvailable)
-					rotationVectorAvailable = manager.registerListener(rotationVectorListener, rotationVectorSensors.get(0),
-						config.sensorDelay);
-			}
-		}
-		
-		if (config.useCompass && !rotationVectorAvailable) {
-			if (manager == null) manager = (SensorManager)context.getSystemService(Context.SENSOR_SERVICE);
-			Sensor sensor = manager.getDefaultSensor(Sensor.TYPE_MAGNETIC_FIELD);
-			if (sensor != null) {
-				compassAvailable = accelerometerAvailable;
-				if (compassAvailable) {
-					compassListener = new SensorListener();
-					compassAvailable = manager.registerListener(compassListener, sensor, config.sensorDelay);
-				}
-			} else {
-				compassAvailable = false;
-			}
-		} else
-			compassAvailable = false;
-		Gdx.app.log("AndroidInput", "sensor listener setup");
-	}
-
-	void unregisterSensorListeners () {
-		if (manager != null) {
-			if (accelerometerListener != null) {
-				manager.unregisterListener(accelerometerListener);
-				accelerometerListener = null;
-			}
-			if (gyroscopeListener != null) {
-				manager.unregisterListener(gyroscopeListener);
-				gyroscopeListener = null;
-			}
-			if (rotationVectorListener != null) {
-				manager.unregisterListener(rotationVectorListener);
-				rotationVectorListener = null;
-			}
-			if (compassListener != null) {
-				manager.unregisterListener(compassListener);
-				compassListener = null;
-			}
-			manager = null;
-		}
-		Gdx.app.log("AndroidInput", "sensor listener tear down");
-	}
-
-	@Override
-	public InputProcessor getInputProcessor () {
-		return this.processor;
-	}
-
-	@Override
-	public boolean isPeripheralAvailable (Peripheral peripheral) {
-		if (peripheral == Peripheral.Accelerometer) return accelerometerAvailable;
-		if (peripheral == Peripheral.Gyroscope) return gyroscopeAvailable;
-		if (peripheral == Peripheral.Compass) return compassAvailable;
-		if (peripheral == Peripheral.HardwareKeyboard) return keyboardAvailable;
-		if (peripheral == Peripheral.OnscreenKeyboard) return true;
-		if (peripheral == Peripheral.Vibrator) return vibrator != null && vibrator.hasVibrator();
-		if (peripheral == Peripheral.MultitouchScreen) return hasMultitouch;
-		if (peripheral == Peripheral.RotationVector) return rotationVectorAvailable;
-		if (peripheral == Peripheral.Pressure) return true;
-		return false;
-	}
-
-	public int getFreePointerIndex () {
-		int len = realId.length;
-		for (int i = 0; i < len; i++) {
-			if (realId[i] == -1) return i;
-		}
-
-		pressure = resize(pressure);
-		realId = resize(realId);
-		touchX = resize(touchX);
-		touchY = resize(touchY);
-		deltaX = resize(deltaX);
-		deltaY = resize(deltaY);
-		touched = resize(touched);
-		button = resize(button);
-
-		return len;
-	}
-
-	private int[] resize (int[] orig) {
-		int[] tmp = new int[orig.length + 2];
-		System.arraycopy(orig, 0, tmp, 0, orig.length);
-		return tmp;
-	}
-
-	private boolean[] resize (boolean[] orig) {
-		boolean[] tmp = new boolean[orig.length + 2];
-		System.arraycopy(orig, 0, tmp, 0, orig.length);
-		return tmp;
-	}
-
-	private float[] resize (float[] orig) {
-		float[] tmp = new float[orig.length + 2];
-		System.arraycopy(orig, 0, tmp, 0, orig.length);
-		return tmp;
-	}
-
-	public int lookUpPointerIndex (int pointerId) {
-		int len = realId.length;
-		for (int i = 0; i < len; i++) {
-			if (realId[i] == pointerId) return i;
-		}
-
-		StringBuilder sb = new StringBuilder();
-		for (int i = 0; i < len; i++) {
-			sb.append(i + ":" + realId[i] + " ");
-		}
-		Gdx.app.log("AndroidInput", "Pointer ID lookup failed: " + pointerId + ", " + sb.toString());
-		return -1;
-	}
-
-	@Override
-	public int getRotation () {
-		int orientation = 0;
-
-		if (context instanceof Activity) {
-			orientation = ((Activity)context).getWindowManager().getDefaultDisplay().getRotation();
-		} else {
-			orientation = ((WindowManager)context.getSystemService(Context.WINDOW_SERVICE)).getDefaultDisplay().getRotation();
-		}
-
-		switch (orientation) {
-		case Surface.ROTATION_0:
-			return 0;
-		case Surface.ROTATION_90:
-			return 90;
-		case Surface.ROTATION_180:
-			return 180;
-		case Surface.ROTATION_270:
-			return 270;
-		default:
-			return 0;
-		}
-	}
-
-	@Override
-	public Orientation getNativeOrientation () {
-		return nativeOrientation;
-	}
-
-	@Override
-	public void setCursorCatched (boolean catched) {
-	}
-
-	@Override
-	public boolean isCursorCatched () {
-		return false;
-	}
-
-	@Override
-	public int getDeltaX () {
-		return deltaX[0];
-	}
-
-	@Override
-	public int getDeltaX (int pointer) {
-		return deltaX[pointer];
-	}
-
-	@Override
-	public int getDeltaY () {
-		return deltaY[0];
-	}
-
-	@Override
-	public int getDeltaY (int pointer) {
-		return deltaY[pointer];
-	}
-
-	@Override
-	public void setCursorPosition (int x, int y) {
-	}
->>>>>>> 80b7e0d6
-
-public interface AndroidInput extends Input {
-
-	void onPause();
-
-	void onResume();
-
-	void onDreamingStarted();
-
-	void onDreamingStopped();
-
-	boolean onTouch(View view, MotionEvent motionEvent);
-
-<<<<<<< HEAD
-	void addKeyListener (View.OnKeyListener listener);
-=======
-	@Override
-	public boolean onGenericMotion (View view, MotionEvent event) {
-		if (mouseHandler.onGenericMotion(event, this)) return true;
-		for (int i = 0, n = genericMotionListeners.size(); i < n; i++)
-			if (genericMotionListeners.get(i).onGenericMotion(view, event)) return true;
-		return false;
-	}
-
-	public void addGenericMotionListener (OnGenericMotionListener listener) {
-		genericMotionListeners.add(listener);
-	}
-
-	/** Our implementation of SensorEventListener. Because Android doesn't like it when we register more than one Sensor to a single
-	 * SensorEventListener, we add one of these for each Sensor. Could use an anonymous class, but I don't see any harm in
-	 * explicitly defining it here. Correct me if I am wrong. */
-	private class SensorListener implements SensorEventListener {
-		
-		public SensorListener (){
-			
-		}
->>>>>>> 80b7e0d6
-
-	void processEvents();
-
-	void setKeyboardAvailable(boolean available);
-
-}
+package com.badlogic.gdx.backends.android;
+
+import android.view.MotionEvent;
+import android.view.View;
+import com.badlogic.gdx.Input;
+
+public interface AndroidInput extends Input {
+
+	void onPause();
+
+	void onResume();
+
+	void onDreamingStarted();
+
+	void onDreamingStopped();
+
+	boolean onTouch(View view, MotionEvent motionEvent);
+
+	void addKeyListener (View.OnKeyListener listener);
+
+	void addGenericMotionListener (View.OnGenericMotionListener listener);
+
+	void processEvents();
+
+	void setKeyboardAvailable(boolean available);
+
+}